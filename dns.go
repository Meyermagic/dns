// Copyright 2009 The Go Authors. All rights reserved.
// Use of this source code is governed by a BSD-style
// license that can be found in the LICENSE file.
// Extended and bugfixes by Miek Gieben. Copyright 2010-2012.

// DOMAIN NAME SYSTEM
//
// Package dns implements a full featured interface to the Domain Name System.
// Server- and client-side programming is supported.
// The package allows complete control over what is send out to the DNS. The package
// API follows the less-is-more principle, by presenting a small, clean interface.
//
<<<<<<< HEAD
// The package dns supports (async) querying/replying, incoming/outgoing AXFR/IXFR, 
=======
// The package dns supports (asynchronous) querying/replying, incoming/outgoing Axfr/Ixfr, 
>>>>>>> 6e931786
// TSIG, EDNS0, dynamic updates, notifies and DNSSEC validation/signing.
// Note that domain names MUST be fully qualified, before sending them, unqualified
// names in a message will result in a packing failure.
//
// Resource records are native types. They are not stored in wire format.
// Basic usage pattern for creating a new resource record:
//
//      r := new(dns.RR_TXT)
//      r.Hdr = dns.RR_Header{Name: "miek.nl.", Rrtype: dns.TypeMX, Class: dns.ClassINET, Ttl: 3600}
//      r.Pref = 10
//      r.Mx = "mx.miek.nl."
//
// Or directly from a string:
//
//      mx, err := dns.NewRR("miek.nl. 3600 IN MX 10 mx.miek.nl.")
//
// Or when the default TTL (3600) and class (IN) suit you:
//
//      mx, err := dns.NewRR("miek.nl. MX 10 mx.miek.nl.")
//
// Or even:
//
//      mx, err := dns.NewRR("$ORIGIN nl.\nmiek 1H IN MX 10 mx.miek")
//
// In the DNS messages are exchanged, these messages contain resource
// records (sets).  Use pattern for creating a message:
//
//      m := dns.new(Msg)
//      m.SetQuestion("miek.nl.", dns.TypeMX)
//
// Or when not certain if the domain name is fully qualified:
//
//	m.SetQuestion(dns.Fqdn("miek.nl"), dns.TypeMX)
//
// The message m is now a message with the question section set to ask
// the MX records for the miek.nl. zone.
//
// The following is slightly more verbose, but more flexible:
//
//      m1 := new(dns.Msg)
//      m1.MsgHdr.Id = Id()
//      m1.MsgHdr.RecursionDesired = true
//      m1.Question = make([]Question, 1)
//      m1.Question[0] = dns.Question{"miek.nl.", dns.TypeMX, dns.ClassINET}
//
// After creating a message it can be send.
// Basic use pattern for synchronous querying the DNS at a
// server configured on 127.0.0.1 and port 53:
//
//      c := new(Client)
//      in, err := c.Exchange(m1, "127.0.0.1:53")
//
// An asynchronous query is also possible, see client.Do and client.DoRtt.
//
// From a birds eye view a dns message consists out of four sections.
// The question section: in.Question, the answer section: in.Answer,
// the authority section: in.Ns and the additional section: in.Extra.
//
// Each of these sections (except the Question section) contain a []RR. Basic
// use pattern for accessing the rdata of a TXT RR as the first RR in 
// the Answer section:
//
//	if t, ok := in.Answer[0].(*RR_TXT); ok {
//		// do something with t.Txt
//	}
package dns

import (
	"net"
	"strconv"
)

const (
	year68         = 1 << 31 // For RFC1982 (Serial Arithmetic) calculations in 32 bits.
	DefaultMsgSize = 4096    // Standard default for larger than 512 packets.
	udpMsgSize     = 512     // Default buffer size for servers receiving UDP packets.
	MaxMsgSize     = 65536   // Largest possible DNS packet.
	defaultTtl     = 3600    // Default TTL.
)

// Error represents a DNS error
type Error struct {
	Err     string
	Name    string
	Server  net.Addr
	Timeout bool
}

func (e *Error) Error() string {
	if e == nil {
		return "dns: <nil>"
	}
	if e.Name == "" {
		return e.Err
	}
	return e.Name + ": " + e.Err

}

// An RR represents a resource record.
type RR interface {
	// Header returns the header of an resource record. The header contains
	// everything up to the rdata.
	Header() *RR_Header
	// String returns the text representation of the resource record.
	String() string
	// Len returns the length (in octects) of the uncompressed RR in wire format.
	Len() int
	// Copy returns a copy of the RR
	Copy() RR
}

// DNS resource records.
// There are many types of RRs,
// but they all share the same header.
type RR_Header struct {
	Name     string `dns:"cdomain-name"`
	Rrtype   uint16
	Class    uint16
	Ttl      uint32
	Rdlength uint16 // length of data after header
}

func (h *RR_Header) Header() *RR_Header {
	return h
}

func (h *RR_Header) CopyHeader() *RR_Header {
	r := new(RR_Header)
	r.Name = h.Name
	r.Rrtype = h.Rrtype
	r.Class = h.Class
	r.Ttl = h.Ttl
	r.Rdlength = h.Rdlength
	return r
}

// Just to imlement the RR interface
func (h *RR_Header) Copy() RR {
	return nil
}

func (h *RR_Header) String() string {
	var s string

	if h.Rrtype == TypeOPT {
		s = ";"
		// and maybe other things
	}

	if len(h.Name) == 0 {
		s += ".\t"
	} else {
		s += h.Name + "\t"
	}
	s = s + strconv.FormatInt(int64(h.Ttl), 10) + "\t"

	if _, ok := Class_str[h.Class]; ok {
		s += Class_str[h.Class] + "\t"
	} else {
		s += "CLASS" + strconv.Itoa(int(h.Class)) + "\t"
	}

	if _, ok := Rr_str[h.Rrtype]; ok {
		s += Rr_str[h.Rrtype] + "\t"
	} else {
		s += "TYPE" + strconv.Itoa(int(h.Rrtype)) + "\t"
	}
	return s
}

func (h *RR_Header) Len() int {
	l := len(h.Name) + 1
	l += 10 // rrtype(2) + class(2) + ttl(4) + rdlength(2)
	return l
}

// find best matching pattern for zone
func zoneMatch(pattern, zone string) (ok bool) {
	if len(pattern) == 0 {
		return
	}
	if len(zone) == 0 {
		zone = "."
	}
	// pattern = Fqdn(pattern) // should already be a fqdn
	zone = Fqdn(zone)
	i := 0
	for {
		ok = pattern[len(pattern)-1-i] == zone[len(zone)-1-i]
		i++

		if !ok {
			break
		}
		if len(pattern)-1-i < 0 || len(zone)-1-i < 0 {
			break
		}

	}
	return
}<|MERGE_RESOLUTION|>--- conflicted
+++ resolved
@@ -10,11 +10,7 @@
 // The package allows complete control over what is send out to the DNS. The package
 // API follows the less-is-more principle, by presenting a small, clean interface.
 //
-<<<<<<< HEAD
-// The package dns supports (async) querying/replying, incoming/outgoing AXFR/IXFR, 
-=======
-// The package dns supports (asynchronous) querying/replying, incoming/outgoing Axfr/Ixfr, 
->>>>>>> 6e931786
+// The package dns supports (asynchronous) querying/replying, incoming/outgoing AXFR/IXFR, 
 // TSIG, EDNS0, dynamic updates, notifies and DNSSEC validation/signing.
 // Note that domain names MUST be fully qualified, before sending them, unqualified
 // names in a message will result in a packing failure.
